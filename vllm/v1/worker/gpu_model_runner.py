--- conflicted
+++ resolved
@@ -1142,11 +1142,7 @@
                 attn_metadata_i = builder.build(
                     common_prefix_len=common_prefix_len,
                     common_attn_metadata=common_attn_metadata,
-<<<<<<< HEAD
-                    #afd_metadata=afd_metadata,
-=======
                     afd_metadata=afd_metadata,
->>>>>>> d9df2089
                     **extra_attn_metadata_args)
 
                 for layer_name in attn_group.layer_names:
